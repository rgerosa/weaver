--- conflicted
+++ resolved
@@ -247,11 +247,7 @@
                  num_classes,
                  conv_params=[(7, (32, 32, 32)), (7, (64, 64, 64))],
                  fc_params=[(128, 0.1)],
-<<<<<<< HEAD
-                 input_point_features=32,
-=======
                  input_dims=32,
->>>>>>> ffe59e14
                  use_fusion=True,
                  use_fts_bn=True,
                  use_counts=True,
@@ -262,15 +258,9 @@
         super(ParticleNetTagger, self).__init__(**kwargs)
         self.pf_input_dropout = nn.Dropout(pf_input_dropout) if pf_input_dropout else None
         self.sv_input_dropout = nn.Dropout(sv_input_dropout) if sv_input_dropout else None
-<<<<<<< HEAD
-        self.pf_conv = FeatureConv(pf_features_dims, input_point_features)
-        self.sv_conv = FeatureConv(sv_features_dims, input_point_features)
-        self.pn = ParticleNet(input_dims=input_point_features,
-=======
         self.pf_conv = FeatureConv(pf_features_dims, input_dims)
         self.sv_conv = FeatureConv(sv_features_dims, input_dims)
         self.pn = ParticleNet(input_dims=input_dims,
->>>>>>> ffe59e14
                               num_classes=num_classes,
                               conv_params=conv_params,
                               fc_params=fc_params,
@@ -302,11 +292,7 @@
                  num_classes,
                  conv_params=[(7, (32, 32, 32)), (7, (64, 64, 64))],
                  fc_params=[(128, 0.1)],
-<<<<<<< HEAD
-                 input_point_features=32,
-=======
                  input_dims=32,
->>>>>>> ffe59e14
                  use_fusion=True,
                  use_fts_bn=True,
                  use_counts=True,
@@ -315,13 +301,8 @@
                  **kwargs):
         super(ParticleNetTaggerNoSV, self).__init__(**kwargs)
         self.pf_input_dropout = nn.Dropout(pf_input_dropout) if pf_input_dropout else None
-<<<<<<< HEAD
-        self.pf_conv = FeatureConv(pf_features_dims, num_point_features)
-        self.pn = ParticleNet(input_dims=num_point_features,
-=======
         self.pf_conv = FeatureConv(pf_features_dims, input_dims)
         self.pn = ParticleNet(input_dims=input_dims,
->>>>>>> ffe59e14
                               num_classes=num_classes,
                               conv_params=conv_params,
                               fc_params=fc_params,
